--- conflicted
+++ resolved
@@ -1,83 +1,14 @@
-<<<<<<< HEAD
 [workspace]
-default-members = ["runtime"]
-exclude = ["crates/scripting", "runtime/crates/scripting/guest/rust"]
-=======
-[package]
-name = "tilt"
-version.workspace = true
-edition = "2021"
-
-# See more keys and their definitions at https://doc.rust-lang.org/cargo/reference/manifest.html
-
-[dependencies]
-elements_audio = { path = "crates/audio" }
-elements_editor_derive = { path = "crates/editor_derive" }
-elements_std = { path = "crates/std" }
-elements_ecs = { path = "crates/ecs" }
-elements_core = { path = "crates/core" }
-elements_gpu = { path = "crates/gpu" }
-elements_element = { path = "crates/element" }
-elements_meshes = { path = "crates/meshes" }
-elements_renderer = { path = "crates/renderer" }
-elements_gizmos = { path = "crates/gizmos" }
-elements_input = { path = "crates/input" }
-elements_ui = { path = "crates/ui" }
-elements_cameras = { path = "crates/cameras" }
-elements_primitives = { path = "crates/primitives" }
-elements_model = { path = "crates/model" }
-elements_model_import = { path = "crates/model_import" }
-elements_animation = { path = "crates/animation" }
-elements_app = { path = "crates/app" }
-elements_build = { path = "crates/build" }
-elements_network = { path = "crates/network" }
-elements_physics = { path = "crates/physics" }
-elements_rpc = { path = "crates/rpc" }
-elements_object = { path = "crates/object" }
-elements_decals = { path = "crates/decals" }
-elements_debugger = { path = "crates/debugger" }
-elements_scripting_host = { path = "crates/scripting/host" }
-elements_world_audio = { path = "crates/world_audio" }
-
-tilt_runtime_scripting_host = { path = "src/crates/scripting/host" }
-tilt_runtime_player = { path = "src/crates/player" }
-
-bincode.workspace = true
-byteorder.workspace = true
-clap.workspace = true
-tokio.workspace = true
-futures.workspace = true
-anyhow.workspace = true
-log.workspace = true
-env_logger.workspace = true
-glam.workspace = true
-parking_lot.workspace = true
-walkdir.workspace = true
-serde.workspace = true
-toml.workspace = true
-axum.workspace = true
-tower-http.workspace = true
-local-ip-address.workspace = true
-
-[dev-dependencies]
-glam.workspace = true
-
-[workspace]
-resolver = "2"
-exclude = [
-    "crates/scripting",
-    "src/crates/scripting",
-    "src/crates/scripting/guest",
-]
->>>>>>> 158bc976
+default-members = ["app"]
+exclude = ["crates/scripting", "app/crates/scripting/guest/rust"]
 members = [
   "crates/*",
   "crates/scripting/host_build",
   "crates/scripting/host",
   "libs/*",
-  "runtime",
-  "runtime/crates/player", # Explicitly specify member crates due to https://github.com/rust-lang/cargo/issues/6745
-  "runtime/crates/scripting/host",
+  "app",
+  "app/crates/player", # Explicitly specify member crates due to https://github.com/rust-lang/cargo/issues/6745
+  "app/crates/scripting/host",
 ]
 resolver = "2"
 
